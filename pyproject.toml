--- conflicted
+++ resolved
@@ -16,11 +16,7 @@
   "autogluon==1.2.0",
   "autogluon.tabular[skex]==1.2.0",
   "chardet>=5.2.0",
-<<<<<<< HEAD
-  "FlagEmbedding",
-=======
   "FlagEmbedding>=1.3.5",
->>>>>>> aca193e9
   "faiss-cpu",
   "importlib-resources>=6.4.5",
   "langchain>=0.3.3",
@@ -33,10 +29,7 @@
   "typer>=0.12.5",
   "rich>=13.8.1",
   "s3fs",
-<<<<<<< HEAD
   "flask>=2.2",
-=======
->>>>>>> aca193e9
   "fsspec",
   "joblib>=1.4.2",
   "python-calamine",
