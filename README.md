<table>
<tr>
<td width="70%">

# AutoGluon Assistant (aka MLZero)
[![Python Versions](https://img.shields.io/badge/python-3.8%20%7C%203.9%20%7C%203.10%20%7C%203.11-blue)](https://pypi.org/project/autogluon.assistant/)
[![GitHub license](https://img.shields.io/badge/License-Apache_2.0-blue.svg)](./LICENSE)
[![Continuous Integration](https://github.com/autogluon/autogluon-assistant/actions/workflows/continuous_integration.yml/badge.svg)](https://github.com/autogluon/autogluon-assistant/actions/workflows/continuous_integration.yml)
[![Project Page](https://img.shields.io/badge/Project_Page-MLZero-blue)](https://project-mlzero.github.io/)

</td>
<td>
<img src="https://user-images.githubusercontent.com/16392542/77208906-224aa500-6aba-11ea-96bd-e81806074030.png" width="350">
</td>
</tr>
</table>

> **Official implementation** of [MLZero: A Multi-Agent System for End-to-end Machine Learning Automation](https://arxiv.org/abs/2505.13941)

AutoGluon Assistant (aka MLZero) is a multi-agent system that automates end-to-end multimodal machine learning or deep learning workflows by transforming raw multimodal data into high-quality ML solutions with zero human intervention. Leveraging specialized perception agents, dual-memory modules, and iterative code generation, it handles diverse data formats while maintaining high success rates across complex ML tasks.

## 💾 Installation

AutoGluon Assistant is supported on Python 3.8 - 3.11 and is available on Linux (will fix dependency issues for MacOS and Windows by our next official release).

You can install from source (new version will be released to PyPI soon):

```bash
pip install uv
uv pip install git+https://github.com/autogluon/autogluon-assistant.git
```

## Quick Start

For detailed usage instructions, Anthropic/Azure/OpenAI setup, and advanced configuration options, see our [Getting Started Tutorial](docs/tutorials/getting_started.md).

## API Setup
MLZero uses AWS Bedrock by default. Configure your AWS credentials:

```bash
export AWS_DEFAULT_REGION="<your-region>"
export AWS_ACCESS_KEY_ID="<your-access-key>"
export AWS_SECRET_ACCESS_KEY="<your-secret-key>"
```

We also support Anthropic, Azure, and OpenAI. Support for more LLM providers (e.g. DeepSeek, etc.) will be added soon.

<<<<<<< HEAD
## Basic Usage for CLI UI
=======
## Basic Usage

### CLI UI
>>>>>>> b21142b5

![Demo](https://github.com/autogluon/autogluon-assistant/blob/main/docs/assets/cli_demo.gif)

```bash
mlzero -i <input_data_folder> [-u <optional_user_instructions>]
```

<<<<<<< HEAD
## Basic Usage for WEB UI

![Demo](https://github.com/autogluon/autogluon-assistant/blob/main/docs/assets/web_demo.gif)

### Model Execution Settings

The settings above the divider line control how the model runs, while the settings below the divider line relate to the model being used (including provider, credentials, and model parameters).

### Model Execution Configuration

**Max Iterations**: The number of rounds the model will run. The program automatically stops when this limit is reached. Default is 5, adjustable as needed.

**Manual Prompts Between Iterations**: Choose whether to add iteration-specific prompts between iterations or not.

**Log Verbosity**: Select the level of detail for the logs you want to see. Three options are available: brief, info, and detail. Brief is recommended.
- **Brief**: Contains key essential information
- **Info**: Includes brief information plus detailed information such as file save locations
- **Detail**: Includes info-level information plus all model training related information

### Model Configuration

You can select the LLM provider, model, and credentials to use. If using Bedrock as the provider, you can use EC2 defaults. You can also upload your own config file, which will override the provider and model name settings. Provided credentials will be validated.

### Chat Input Box

1. **Initial Task Submission**: When starting a task for the first time, drag the input folder into this chat input box, enter any description or requirements about the task, then press Enter or click the submit button on the right. Note: Submitting larger files may sometimes fail - you can try multiple times if needed.

2. **Manual Prompts**: If you selected "Manual prompts between iterations" in settings, you can input prompts here.

3. **Task Cancellation**: After submitting a task, if you want to cancel it, submit "cancel" in this input box.

=======
## WEB UI

![Demo](https://github.com/autogluon/autogluon-assistant/blob/main/docs/assets/web_demo.gif)

```bash
mlzero-backend # command to start backend
mlzero-frontend # command to start frontend on 8509(default)
```

1. **Configure**: Set your model provider and credentials in settings
2. **Upload & Describe**: Drag your data folder into the chat input box, then type what you want to accomplish and press Enter
>>>>>>> b21142b5

## Citation
If you use Autogluon Assistant (MLZero) in your research, please cite our paper:

```bibtex
@misc{fang2025mlzeromultiagentendtoendmachine,
      title={MLZero: A Multi-Agent System for End-to-end Machine Learning Automation}, 
      author={Haoyang Fang and Boran Han and Nick Erickson and Xiyuan Zhang and Su Zhou and Anirudh Dagar and Jiani Zhang and Ali Caner Turkmen and Cuixiong Hu and Huzefa Rangwala and Ying Nian Wu and Bernie Wang and George Karypis},
      year={2025},
      eprint={2505.13941},
      archivePrefix={arXiv},
      primaryClass={cs.MA},
      url={https://arxiv.org/abs/2505.13941}, 
}
```<|MERGE_RESOLUTION|>--- conflicted
+++ resolved
@@ -35,6 +35,7 @@
 For detailed usage instructions, Anthropic/Azure/OpenAI setup, and advanced configuration options, see our [Getting Started Tutorial](docs/tutorials/getting_started.md).
 
 ## API Setup
+## API Setup
 MLZero uses AWS Bedrock by default. Configure your AWS credentials:
 
 ```bash
@@ -45,13 +46,9 @@
 
 We also support Anthropic, Azure, and OpenAI. Support for more LLM providers (e.g. DeepSeek, etc.) will be added soon.
 
-<<<<<<< HEAD
-## Basic Usage for CLI UI
-=======
 ## Basic Usage
 
-### CLI UI
->>>>>>> b21142b5
+## Basic Usage for CLI UI
 
 ![Demo](https://github.com/autogluon/autogluon-assistant/blob/main/docs/assets/cli_demo.gif)
 
@@ -59,7 +56,6 @@
 mlzero -i <input_data_folder> [-u <optional_user_instructions>]
 ```
 
-<<<<<<< HEAD
 ## Basic Usage for WEB UI
 
 ![Demo](https://github.com/autogluon/autogluon-assistant/blob/main/docs/assets/web_demo.gif)
@@ -91,19 +87,6 @@
 
 3. **Task Cancellation**: After submitting a task, if you want to cancel it, submit "cancel" in this input box.
 
-=======
-## WEB UI
-
-![Demo](https://github.com/autogluon/autogluon-assistant/blob/main/docs/assets/web_demo.gif)
-
-```bash
-mlzero-backend # command to start backend
-mlzero-frontend # command to start frontend on 8509(default)
-```
-
-1. **Configure**: Set your model provider and credentials in settings
-2. **Upload & Describe**: Drag your data folder into the chat input box, then type what you want to accomplish and press Enter
->>>>>>> b21142b5
 
 ## Citation
 If you use Autogluon Assistant (MLZero) in your research, please cite our paper:
