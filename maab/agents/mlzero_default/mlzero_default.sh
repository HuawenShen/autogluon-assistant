#!/bin/bash

# Function to display usage information
usage() {
    echo "Usage: $0 -training_path <path_to_training_data> -output_dir <path_to_output_folder> [-env <conda_environment>]"
    echo "Options:"
    echo "  -training_path  Path to the training data"
    echo "  -output_dir     Path to output directory"
    echo "  -env            Conda environment name (default: mlzero)"
    exit 1
}

# Default values
CONDA_ENV="autogluon-assistant"

# Parse command line arguments
while [[ $# -gt 0 ]]; do
    key="$1"
    case $key in
        -training_path)
            TRAINING_PATH="$2"
            shift
            shift
            ;;
        -output_dir)
            OUTPUT_DIR="$2"
            shift
            shift
            ;;
        -env)
            CONDA_ENV="$2"
            shift
            shift
            ;;
        *)
            usage
            ;;
    esac
done

# Check if required arguments are provided
if [ -z "$TRAINING_PATH" ] || [ -z "$OUTPUT_DIR" ]; then
    usage
fi

# Extract the dataset name from the training path
DATASET_NAME=$(basename $(dirname "$TRAINING_PATH"))

# Activate conda environment
eval "$(conda shell.bash hook)"
if ! conda activate "$CONDA_ENV"; then
    echo "Failed to activate conda environment '$CONDA_ENV'"
    exit 1
fi

# Run the agent with integrated code generation and execution
<<<<<<< HEAD
python3 /media/agent/autogluon-assistant/run.py \
=======
mlzero \
>>>>>>> c6cfb26b
    -i "$TRAINING_PATH" \
    -o "$OUTPUT_DIR" \
    -n 5 \
    2>&1 | tee "${OUTPUT_DIR}/log.txt"

# Check if the process was successful
if [ $? -ne 0 ]; then
    echo "Error: Code generation and execution failed. Please check ${OUTPUT_DIR}/log.txt for details."
    conda deactivate
    exit 1
fi

echo "Process completed successfully!"
conda deactivate
echo "Results saved under ${OUTPUT_DIR}"<|MERGE_RESOLUTION|>--- conflicted
+++ resolved
@@ -54,11 +54,7 @@
 fi
 
 # Run the agent with integrated code generation and execution
-<<<<<<< HEAD
-python3 /media/agent/autogluon-assistant/run.py \
-=======
 mlzero \
->>>>>>> c6cfb26b
     -i "$TRAINING_PATH" \
     -o "$OUTPUT_DIR" \
     -n 5 \
