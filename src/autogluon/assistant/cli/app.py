#!/usr/bin/env python3
from __future__ import annotations

import logging
from pathlib import Path

import typer

from autogluon.assistant.coding_agent import run_agent
from autogluon.assistant.constants import BRIEF_LEVEL, MODEL_INFO_LEVEL

from .. import __file__ as assistant_file
from ..rich_logging import configure_logging

PACKAGE_ROOT = Path(assistant_file).parent
DEFAULT_CONFIG_PATH = PACKAGE_ROOT / "configs" / "default.yaml"

app = typer.Typer(add_completion=False)


@app.callback(invoke_without_command=True)
def main(
    # === Run parameters ===
    input_data_folder: str = typer.Option(..., "-i", "--input", help="Path to data folder"),
    output_dir: Path | None = typer.Option(
        None,
        "-o",
        "--output",
        help="Output directory (if omitted, auto-generated under runs/)",
    ),
    config_path: Path = typer.Option(
        DEFAULT_CONFIG_PATH,
        "-c",
        "--config",
        help=f"YAML config file (default: {DEFAULT_CONFIG_PATH})",
    ),
    max_iterations: int = typer.Option(5, "-n", "--max-iterations", help="Max iteration count"),
    need_user_input: bool = typer.Option(False, "--need-user-input", help="Whether to prompt user each iteration"),
    initial_user_input: str | None = typer.Option(None, "-u", "--user-input", help="Initial user input"),
    extract_archives_to: str | None = typer.Option(
        None, "-e", "--extract-to", help="Directory in which to unpack any archives"
    ),
    # === Logging parameters ===
<<<<<<< HEAD
    verbosity: int = typer.Option(0, "-v", "--verbosity", help="Verbosity level (0–7)"),
=======
    verbosity: int = typer.Option(1, "-v", "--verbosity", help="Verbosity level (0–4)"),
>>>>>>> d2660273
):
    """
    mlzero: a CLI for running the AutoMLAgent pipeline.
    """

    # 1) Configure logging
    match verbosity:
        case 0:
<<<<<<< HEAD
            level = BRIEF_LEVEL
        case 1:
            level = logging.CRITICAL
        case 2:
            level = logging.ERROR
        case 3:
            level = logging.WARNING
        case 4:
            level = BRIEF_LEVEL
        case 5:
            level = logging.INFO
        case 6:
            level = MODEL_INFO_LEVEL
        case _:
            level = logging.DEBUG
=======
            level = logging.ERROR  # Only errors
        case 1:
            level = BRIEF_LEVEL  # Brief summaries
        case 2:
            level = logging.INFO  # Standard info
        case 3:
            level = MODEL_INFO_LEVEL  # Model details
        case _:  # 4+
            level = logging.DEBUG  # Full debug info
>>>>>>> d2660273
    configure_logging(level)

    # 2) If the user specified output_dir, ensure its parent directory exists;
    #    otherwise pass None to let run_agent auto-generate the output path
    if output_dir:
        out_path = output_dir.expanduser().resolve()
        out_path.parent.mkdir(parents=True, exist_ok=True)
        output_folder = str(out_path)
        logging.getLogger(__name__).info("Output directory to be created: %s", out_path)
    else:
        output_folder = None

    # 3) Invoke the core run_agent function
    run_agent(
        input_data_folder=input_data_folder,
        output_folder=output_folder,
        config_path=str(config_path),
        max_iterations=max_iterations,
        need_user_input=need_user_input,
        initial_user_input=initial_user_input,
        extract_archives_to=extract_archives_to,
    )


if __name__ == "__main__":
    app()<|MERGE_RESOLUTION|>--- conflicted
+++ resolved
@@ -41,11 +41,7 @@
         None, "-e", "--extract-to", help="Directory in which to unpack any archives"
     ),
     # === Logging parameters ===
-<<<<<<< HEAD
-    verbosity: int = typer.Option(0, "-v", "--verbosity", help="Verbosity level (0–7)"),
-=======
     verbosity: int = typer.Option(1, "-v", "--verbosity", help="Verbosity level (0–4)"),
->>>>>>> d2660273
 ):
     """
     mlzero: a CLI for running the AutoMLAgent pipeline.
@@ -54,23 +50,6 @@
     # 1) Configure logging
     match verbosity:
         case 0:
-<<<<<<< HEAD
-            level = BRIEF_LEVEL
-        case 1:
-            level = logging.CRITICAL
-        case 2:
-            level = logging.ERROR
-        case 3:
-            level = logging.WARNING
-        case 4:
-            level = BRIEF_LEVEL
-        case 5:
-            level = logging.INFO
-        case 6:
-            level = MODEL_INFO_LEVEL
-        case _:
-            level = logging.DEBUG
-=======
             level = logging.ERROR  # Only errors
         case 1:
             level = BRIEF_LEVEL  # Brief summaries
@@ -80,7 +59,6 @@
             level = MODEL_INFO_LEVEL  # Model details
         case _:  # 4+
             level = logging.DEBUG  # Full debug info
->>>>>>> d2660273
     configure_logging(level)
 
     # 2) If the user specified output_dir, ensure its parent directory exists;
