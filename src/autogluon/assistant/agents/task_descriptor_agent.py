--- conflicted
+++ resolved
@@ -55,13 +55,7 @@
         # Attach description file directly if within certain length
         description_files_contents = self.task_descriptor_prompt.get_description_files_contents(to_show=True)
 
-<<<<<<< HEAD
-        if len(description_files_contents) <= self.manager.config.task_descriptor.max_description_files_length:
-            self.manager.log_agent_end("TaskDescriptorAgent: task description generated using original description.")
-            return description_files_contents
-=======
         task_description = description_files_contents
->>>>>>> 7f8dec80
 
         # Otherwise generate condensed task description
         prompt = self.task_descriptor_prompt.build()
