--- conflicted
+++ resolved
@@ -50,18 +50,10 @@
         stderr = self._truncate_output_mid(stderr, self.llm_config.max_stderr_length)
 
         self.manager.save_and_log_states(
-<<<<<<< HEAD
-            content=stderr, save_name="stderr.txt", per_iteration=True, add_uuid=True
-        )
-
-        self.manager.save_and_log_states(
-            content=stdout, save_name="stdout.txt", per_iteration=True, add_uuid=True
-=======
             content=stdout, save_name="stdout(truncated).txt", per_iteration=True, add_uuid=True
         )
         self.manager.save_and_log_states(
             content=stderr, save_name="stderr(truncated).txt", per_iteration=True, add_uuid=True
->>>>>>> 7f8dec80
         )
 
         # Format the prompt using the template
