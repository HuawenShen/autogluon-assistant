--- conflicted
+++ resolved
@@ -35,7 +35,6 @@
         console_level: Logging level for terminal output
         output_dir: If provided, creates both debug and info level file loggers in this directory
     """
-<<<<<<< HEAD
     if sys.stdout.isatty():
         console = Console(file=sys.stderr)
         rich_handler = RichHandler(console=console, markup=True, rich_tracebacks=True)
@@ -47,7 +46,7 @@
         stdout_fmt = logging.Formatter("%(levelname)s %(message)s")
         stdout_handler.setFormatter(stdout_fmt)
         handler = stdout_handler
-=======
+
     console = Console()
 
     # Set root logger level to DEBUG to allow file handlers to capture all logs
@@ -107,16 +106,12 @@
         )
         console_file_handler.setFormatter(console_formatter)
         handlers.append(console_file_handler)
->>>>>>> f0daa38d
 
     logging.basicConfig(
         level=root_level,
         format="%(message)s",
-<<<<<<< HEAD
         handlers=[handler], # , stdout_handler
-=======
         handlers=handlers,
->>>>>>> f0daa38d
         force=True,  # Ensure override
     )
 
