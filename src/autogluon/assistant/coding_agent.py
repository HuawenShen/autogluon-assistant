import logging
import os
import select
import subprocess
import sys
<<<<<<< HEAD
import time
=======
import uuid
from datetime import datetime
>>>>>>> 7738bdf0
from pathlib import Path

from omegaconf import OmegaConf
from rich import print
from rich.progress import (
    BarColumn,
    Progress,
    TextColumn,
)

from .coder import generate_coder, write_code_script, write_retrieved_context
from .llm import ChatLLMFactory
from .planner import get_planner
from .prompt import PromptGenerator, write_prompt_to_file
from .utils import extract_archives

logger = logging.getLogger(__name__)


def execute_bash_script(bash_script: str, stream_output: bool = True, timeout: float = 3600 * 6):
    """
    Execute bash script with real-time output streaming and timeout and show a linear timeout progress bar.

    Args:
        bash_script (str): The bash script to execute.
        stream_output (bool): Whether to stream stdout/stderr via logger.model_info.e
        timeout (float): Maximum execution time in seconds before terminating the process.

    Returns:
        tuple: (success: bool, stdout: str, stderr: str)
    """
    try:
        process = subprocess.Popen(
            ["bash", "-c", bash_script],
            stdout=subprocess.PIPE,
            stderr=subprocess.PIPE,
            text=True,
            bufsize=1,
        )
        stdout_chunks, stderr_chunks = [], []
        streams = [process.stdout, process.stderr]
        start_time = time.time()

        with Progress(
            TextColumn(f"[cyan]Execution of maximum remaining time ({int(timeout)}s)[/]"),
            BarColumn(bar_width=None),
            TextColumn("[progress.percentage]{task.percentage:>3.0f}%"),
            transient=True,
        ) as progress:
            task = progress.add_task("", total=timeout)

            while streams:
                elapsed = time.time() - start_time
                progress.update(task, completed=min(elapsed, timeout))

                if elapsed >= timeout:
                    process.terminate()
                    time.sleep(1)
                    if process.poll() is None:
                        process.kill()
                    stderr_chunks.append(f"\nProcess timed out after {timeout} seconds\n")
                    if stream_output:
                        sys.stderr.write(f"\nProcess timed out after {timeout} seconds\n")
                        sys.stderr.flush()
                    break

                readable, _, _ = select.select(streams, [], [], 1.0)
                if not readable and process.poll() is None:
                    continue
                if not readable and process.poll() is not None:
                    break

                for s in readable:
                    line = s.readline()
                    if not line:
                        streams.remove(s)
                        continue
                    if s is process.stdout:
                        stdout_chunks.append(line)
                        if stream_output:
                            logger.model_info(line.rstrip())
                    else:
                        stderr_chunks.append(line)
                        if stream_output:
                            logger.model_info(line.rstrip())

            progress.update(task, completed=timeout)

        if process.poll() is None:
            try:
                process.wait(timeout=1)
            except subprocess.TimeoutExpired:
                process.kill()
                stderr_chunks.append("Process forcibly terminated after timeout\n")

        success = process.returncode == 0
        return success, "".join(stdout_chunks), "".join(stderr_chunks)

    except Exception as e:
        return False, "", f"Error executing bash script: {e}"


def save_iteration_state(
    iteration_folder,
    prompt_generator,
    stdout,
    stderr,
    planner_decision=None,
    planner_explanation=None,
):
    """
    Save the current state of the prompt generator and execution outputs to separate files.

    Args:
        iteration_folder (str): Path to the current iteration folder
        prompt_generator (PromptGenerator): Current prompt generator instance
        stdout (str): Standard output from execution
        stderr (str): Standard error from execution
        planner_decision (str, optional): Decision from log evaluation (planner agent)
        planner_explanation (str, optional): Explanation from log evaluation (planner agent)
    """
    # Create a states subfolder
    states_folder = os.path.join(iteration_folder, "states")
    os.makedirs(states_folder, exist_ok=True)

    # Save each state component to a separate file
    state_files = {
        "user_input.txt": prompt_generator.user_input or "",
        "python_code.py": prompt_generator.python_code or "",
        "bash_script.sh": prompt_generator.bash_script or "",
        "error_message.txt": prompt_generator.error_message or "",
        "tutorial_prompt.txt": prompt_generator.tutorial_prompt or "",
        "data_prompt.txt": prompt_generator.data_prompt or "",
        "task_prompt.txt": prompt_generator.task_prompt or "",
        "stdout.txt": stdout or "",
        "stderr.txt": stderr or "",
    }

    for filename, content in state_files.items():
        file_path = os.path.join(states_folder, filename)
        with open(file_path, "w") as f:
            f.write(content)


def run_agent(
    input_data_folder,
<<<<<<< HEAD
    tutorial_link,
    output_folder,
    config_path,
=======
    output_folder=None,
    tutorial_link=None,
    config_path=None,
>>>>>>> 7738bdf0
    max_iterations=5,
    need_user_input=False,
    initial_user_input=None,
    extract_archives_to=None,
):
<<<<<<< HEAD
    # Load config from YAML and merge with default
    if not Path(config_path).exists():
        raise FileNotFoundError(f"Config file not found: {config_path}")
    config = OmegaConf.load(config_path)
=======
    # Get the directory of the current file
    current_file_dir = Path(__file__).parent

    if output_folder is None or not output_folder:
        working_dir = os.path.join(current_file_dir.parent.parent.parent, "runs")
        # Get current date in YYYYMMDD format
        current_date = datetime.now().strftime("%Y%m%d")
        # Generate a random UUID4
        random_uuid = uuid.uuid4()
        # Create the folder name using the pattern
        folder_name = f"mlzero-{current_date}-{random_uuid}"

        # Create the full path for the new folder
        output_folder = os.path.join(working_dir, folder_name)

    # Create output directory
    output_dir = Path(output_folder)
    output_dir.mkdir(parents=True, exist_ok=False)

    if extract_archives_to is not None:
        if extract_archives_to and extract_archives_to != input_data_folder:
            import shutil

            # Create the destination directory if it doesn't exist
            os.makedirs(extract_archives_to, exist_ok=True)

            # Walk through all files and directories in the source folder
            for root, dirs, files in os.walk(input_data_folder):
                # Calculate the relative path from the source folder
                rel_path = os.path.relpath(root, input_data_folder)

                # Create the corresponding directory structure in the destination
                if rel_path != ".":
                    dest_dir = os.path.join(extract_archives_to, rel_path)
                    os.makedirs(dest_dir, exist_ok=True)
                else:
                    dest_dir = extract_archives_to

                # Copy all files in the current directory
                for file in files:
                    src_file = os.path.join(root, file)
                    dest_file = os.path.join(dest_dir, file)
                    shutil.copy2(src_file, dest_file)  # copy2 preserves metadata

            input_data_folder = extract_archives_to
            print(
                f"Note: we strongly recommend using data without archived files. Extracting archived files under {input_data_folder}..."
            )
            extract_archives(input_data_folder)

    # Always load default config first
    default_config_path = current_file_dir / "configs" / "default.yaml"
    if not default_config_path.exists():
        raise FileNotFoundError(f"Default config file not found: {default_config_path}")

    config = OmegaConf.load(default_config_path)

    # If config_path is provided, merge it with the default config
    if config_path is not None:
        if not Path(config_path).exists():
            raise FileNotFoundError(f"Config file not found: {config_path}")

        user_config = OmegaConf.load(config_path)
        config = OmegaConf.merge(config, user_config)
>>>>>>> 7738bdf0

    stream_output = config.stream_output
    per_execution_timeout = config.per_execution_timeout

    prompt_generator = PromptGenerator(
        input_data_folder=input_data_folder,
        output_folder=output_folder,
        config=config,
    )
    python_coder = generate_coder(llm_config=config.coder, tutorial_link_for_rag=tutorial_link)
    bash_coder = generate_coder(llm_config=config.coder, tutorial_link_for_rag=tutorial_link)

    # Initialize log evaluation agent
    planner = get_planner(config.planner)

    iteration = 0
    while iteration < max_iterations:
        print(f"Starting iteration {iteration}!")

        # Create iteration subfolder
        iteration_folder = os.path.join(output_folder, f"iteration_{iteration}")
        os.makedirs(iteration_folder, exist_ok=True)

        user_input = None
        # Use initial user input at first iter
        if iteration == 0:
            user_input = initial_user_input
        # Get per iter user inputs if needed
        if need_user_input:
            if iteration > 0:
                previous_path = os.path.join(output_folder, f"iteration_{iteration-1}")
                print(f"\n[bold green]Previous iteration files are in:[/bold green] {previous_path}")
            if not user_input:
                user_input = ""
            user_input += input("Enter your inputs for this iteration (press Enter to skip): ")

        prompt_generator.step(user_input=user_input)

        # Generate and save the coding prompt
        coding_prompt = prompt_generator.get_coding_prompt()
        coding_prompt_path = os.path.join(iteration_folder, "coding_prompt.txt")
        write_prompt_to_file(coding_prompt, coding_prompt_path)

        # Generate code
        generated_content = python_coder(prompt=coding_prompt, language="python")
        generated_python_code = generated_content["code_script"]

        # Save the python code
        python_file_path = os.path.join(iteration_folder, "generated_code.py")
        write_code_script(generated_python_code, python_file_path)

        # Write retrieved context if present
        if "retrieved_context" in generated_content:
            output_context_path = os.path.join(iteration_folder, "retrieved_context.txt")
            write_retrieved_context(generated_content["retrieved_context"], output_context_path)

        prompt_generator.update_python_code(python_code=generated_python_code)

        # Generate and save the execution prompt
        execution_prompt = prompt_generator.get_execution_prompt(python_file_path=python_file_path)
        execution_prompt_path = os.path.join(iteration_folder, "execution_prompt.txt")
        write_prompt_to_file(execution_prompt, execution_prompt_path)

        # Generate bash code
        generated_bash_script = bash_coder(prompt=execution_prompt, language="bash")["code_script"]

        # Save the bash code
        bash_file_path = os.path.join(iteration_folder, "execution_script.sh")
        write_code_script(generated_bash_script, bash_file_path)

        prompt_generator.update_bash_script(bash_script=generated_bash_script)

        # Attempt to execute the generated code
        success, stdout, stderr = execute_bash_script(
            bash_script=generated_bash_script, stream_output=stream_output, timeout=per_execution_timeout
        )

        # Initialize log evaluation variables
        planner_decision = None
        planner_error_summary = None

        # Even though execution succeeded, evaluate logs to check for issues or poor performance
        planner_decision, planner_error_summary, planner_prompt = planner(
            stdout=stdout,
            stderr=stderr,
            python_code=generated_python_code,
            task_prompt=prompt_generator.task_prompt,
            data_prompt=prompt_generator.data_prompt,
        )

        # Save planner results
        planner_decision_path = os.path.join(iteration_folder, "planner_decision.txt")
        with open(planner_decision_path, "w") as f:
            f.write(f"planner_decision: {planner_decision}\n\nplanner_error_summary: {planner_error_summary}")
        planner_prompt_path = os.path.join(iteration_folder, "planner_prompt.txt")
        with open(planner_prompt_path, "w") as f:
            f.write(f"planner_prompt: {planner_prompt}")

        if planner_decision == "FIX":
            # Add suggestions to the error message to guide next iteration
            error_message = f"stderr: {stderr}\n\n" if stderr else ""
            error_message += (
                f"Error summary from planner (the error can appear in stdout if it's catched): {planner_error_summary}"
            )
            prompt_generator.update_error_message(error_message=error_message)

            # Let the user know we're continuing despite success
            print(f"[bold red]Code generation failed in iteration[/bold red] {iteration}!")
        else:
            if planner_decision != "FINISH":
                print(f"[bold red]###INVALID Planner Output:[/bold red] {planner_decision}###")
            print(f"[bold green]Code generation successful after[/bold green] {iteration + 1} iterations")
            prompt_generator.update_error_message(error_message="")
            # Save the current state
            save_iteration_state(iteration_folder, prompt_generator, stdout, stderr)
            break

        # Save the current state
        save_iteration_state(
            iteration_folder,
            prompt_generator,
            stdout,
            stderr,
        )

        iteration += 1
        if iteration >= max_iterations:
            print(
                f"[bold yellow]Warning: Reached maximum iterations ([/bold yellow]{max_iterations}[bold yellow]) without success[/bold yellow]"
            )

    token_usage_path = os.path.join(iteration_folder, "token_usage.json")
    usage = ChatLLMFactory.get_total_token_usage(save_path=token_usage_path)
    total = usage["total"]
    logger.brief(
        f"Total tokens — input: {total['total_input_tokens']}, "
        f"output: {total['total_output_tokens']}, "
        f"sum: {total['total_tokens']}"
    )

    logger.info(f"Full token usage detail:\n{usage}")<|MERGE_RESOLUTION|>--- conflicted
+++ resolved
@@ -3,12 +3,9 @@
 import select
 import subprocess
 import sys
-<<<<<<< HEAD
-import time
-=======
 import uuid
 from datetime import datetime
->>>>>>> 7738bdf0
+import time
 from pathlib import Path
 
 from omegaconf import OmegaConf
@@ -27,7 +24,6 @@
 
 logger = logging.getLogger(__name__)
 
-
 def execute_bash_script(bash_script: str, stream_output: bool = True, timeout: float = 3600 * 6):
     """
     Execute bash script with real-time output streaming and timeout and show a linear timeout progress bar.
@@ -40,6 +36,9 @@
     Returns:
         tuple: (success: bool, stdout: str, stderr: str)
     """
+    import select
+    import time
+
     try:
         process = subprocess.Popen(
             ["bash", "-c", bash_script],
@@ -48,8 +47,13 @@
             text=True,
             bufsize=1,
         )
+
         stdout_chunks, stderr_chunks = [], []
+
+        # Set up tracking of both output streams
         streams = [process.stdout, process.stderr]
+
+        # Track start time for timeout
         start_time = time.time()
 
         with Progress(
@@ -61,10 +65,12 @@
             task = progress.add_task("", total=timeout)
 
             while streams:
+                # Calculate remaining time
                 elapsed = time.time() - start_time
                 progress.update(task, completed=min(elapsed, timeout))
 
-                if elapsed >= timeout:
+                # Check if we've exceeded timeout
+                if remaining_time == 0:
                     process.terminate()
                     time.sleep(1)
                     if process.poll() is None:
@@ -75,28 +81,40 @@
                         sys.stderr.flush()
                     break
 
-                readable, _, _ = select.select(streams, [], [], 1.0)
+                # Wait for output on either stream with timeout
+                # select.select returns empty lists if the timeout elapses
+                readable, _, _ = select.select(streams, [], [], min(1, remaining_time))
+
+                # If nothing was read but process is still running, continue the loop
                 if not readable and process.poll() is None:
                     continue
+
+                # If nothing was read and process exited, exit loop
                 if not readable and process.poll() is not None:
                     break
 
-                for s in readable:
-                    line = s.readline()
-                    if not line:
-                        streams.remove(s)
+                for stream in readable:
+                    line = stream.readline()
+                    if not line:  # EOF
+                        streams.remove(stream)
                         continue
-                    if s is process.stdout:
+
+                    # Handle stdout
+                    if stream == process.stdout:
                         stdout_chunks.append(line)
                         if stream_output:
-                            logger.model_info(line.rstrip())
+                            sys.stdout.write(line)
+                            sys.stdout.flush()
+                    # Handle stderr
                     else:
                         stderr_chunks.append(line)
                         if stream_output:
-                            logger.model_info(line.rstrip())
+                            sys.stderr.write(line)
+                            sys.stderr.flush()
 
             progress.update(task, completed=timeout)
 
+        # Wait for process to complete (should already be done, but just in case)
         if process.poll() is None:
             try:
                 process.wait(timeout=1)
@@ -155,26 +173,14 @@
 
 def run_agent(
     input_data_folder,
-<<<<<<< HEAD
-    tutorial_link,
-    output_folder,
-    config_path,
-=======
     output_folder=None,
     tutorial_link=None,
     config_path=None,
->>>>>>> 7738bdf0
     max_iterations=5,
     need_user_input=False,
     initial_user_input=None,
     extract_archives_to=None,
 ):
-<<<<<<< HEAD
-    # Load config from YAML and merge with default
-    if not Path(config_path).exists():
-        raise FileNotFoundError(f"Config file not found: {config_path}")
-    config = OmegaConf.load(config_path)
-=======
     # Get the directory of the current file
     current_file_dir = Path(__file__).parent
 
@@ -239,7 +245,6 @@
 
         user_config = OmegaConf.load(config_path)
         config = OmegaConf.merge(config, user_config)
->>>>>>> 7738bdf0
 
     stream_output = config.stream_output
     per_execution_timeout = config.per_execution_timeout
