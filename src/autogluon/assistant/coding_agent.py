--- conflicted
+++ resolved
@@ -201,14 +201,9 @@
         output_folder = os.path.join(working_dir, folder_name)
 
     # Create output directory
-<<<<<<< HEAD
-    output_dir = Path(output_folder)
-    output_dir.mkdir(parents=True, exist_ok=True)
-=======
     output_dir = Path(output_folder).expanduser().resolve()
     output_dir.parent.mkdir(parents=True, exist_ok=True)
     output_dir.mkdir(parents=False, exist_ok=True)
->>>>>>> c6cfb26b
 
     if extract_archives_to is not None:
         if extract_archives_to and extract_archives_to != input_data_folder:
