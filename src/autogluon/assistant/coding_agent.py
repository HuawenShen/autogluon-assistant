import logging
import os
<<<<<<< HEAD
import select
import subprocess
import sys
import time
=======
>>>>>>> 99e54ebf
import uuid
from datetime import datetime
from pathlib import Path

from omegaconf import OmegaConf
from rich import print
from rich.progress import (
    BarColumn,
    Progress,
    TextColumn,
)

from .managers import Manager
from .utils import extract_archives
from autogluon.assistant.constants import MODEL_INFO_LEVEL, BRIEF_LEVEL
from autogluon.assistant.rich_logging import configure_logging, attach_file_logger

logger = logging.getLogger(__name__)

<<<<<<< HEAD
=======

MODEL_INFO_LEVEL = 19
BRIEF_LEVEL = 25
>>>>>>> 99e54ebf
logging.addLevelName(MODEL_INFO_LEVEL, "MODEL_INFO")
logging.addLevelName(BRIEF_LEVEL, "BRIEF")


def model_info(self, msg, *args, **kw):
    if self.isEnabledFor(MODEL_INFO_LEVEL):
        self._log(MODEL_INFO_LEVEL, msg, args, **kw)


def brief(self, msg, *args, **kw):
    if self.isEnabledFor(BRIEF_LEVEL):
        self._log(BRIEF_LEVEL, msg, args, **kw)


logging.Logger.model_info = model_info  # type: ignore
logging.Logger.brief = brief  # type: ignore
<<<<<<< HEAD


def execute_bash_script(bash_script: str, stream_output: bool = True, timeout: float = 3600 * 6):
    """
    Execute bash script with real-time output streaming and timeout and show a linear timeout progress bar.

    Args:
        bash_script (str): The bash script to execute.
        stream_output (bool): Whether to stream stdout/stderr via logger.model_info.e
        timeout (float): Maximum execution time in seconds before terminating the process.

    Returns:
        tuple: (success: bool, stdout: str, stderr: str)
    """

    try:
        process = subprocess.Popen(
            ["bash", "-c", bash_script],
            stdout=subprocess.PIPE,
            stderr=subprocess.PIPE,
            text=True,
            bufsize=1,
        )

        stdout_chunks, stderr_chunks = [], []

        # Set up tracking of both output streams
        streams = [process.stdout, process.stderr]

        # Track start time for timeout
        start_time = time.time()

        with Progress(
            TextColumn(f"[cyan]Execution of maximum remaining time ({int(timeout)}s)[/]"),
            BarColumn(bar_width=None),
            TextColumn("[progress.percentage]{task.percentage:>3.0f}%"),
            transient=True,
        ) as progress:
            task = progress.add_task("", total=timeout)

            while streams:
                # Calculate remaining time
                elapsed = time.time() - start_time
                progress.update(task, completed=min(elapsed, timeout))
                remaining_time = max(0, timeout - elapsed)

                # Check if we've exceeded timeout
                if remaining_time == 0:
                    process.terminate()
                    time.sleep(1)
                    if process.poll() is None:
                        process.kill()
                    stderr_chunks.append(f"\nProcess timed out after {timeout} seconds\n")
                    if stream_output:
                        sys.stderr.write(f"\nProcess timed out after {timeout} seconds\n")
                        sys.stderr.flush()
                    break

                # Wait for output on either stream with timeout
                # select.select returns empty lists if the timeout elapses
                readable, _, _ = select.select(streams, [], [], min(1, remaining_time))

                # If nothing was read but process is still running, continue the loop
                if not readable and process.poll() is None:
                    continue

                # If nothing was read and process exited, exit loop
                if not readable and process.poll() is not None:
                    break

                for stream in readable:
                    line = stream.readline()
                    if not line:  # EOF
                        streams.remove(stream)
                        continue

                    # Handle stdout
                    if stream == process.stdout:
                        stdout_chunks.append(line)
                        if stream_output:
                            # sys.stdout.write(line)
                            # sys.stdout.flush()
                            # Commented out due to excessive [nltk_data] messages.
                            logger.model_info(line.rstrip())
                    # Handle stderr
                    else:
                        stderr_chunks.append(line)
                        if stream_output:
                            # sys.stderr.write(line)
                            # sys.stderr.flush()
                            # Commented out due to excessive [nltk_data] messages.
                            logger.model_info(line.rstrip())

            progress.update(task, completed=timeout)

        # Wait for process to complete (should already be done, but just in case)
        if process.poll() is None:
            try:
                process.wait(timeout=1)
            except subprocess.TimeoutExpired:
                process.kill()
                stderr_chunks.append("Process forcibly terminated after timeout\n")

        success = process.returncode == 0
        return success, "".join(stdout_chunks), "".join(stderr_chunks)

    except Exception as e:
        return False, "", f"Error executing bash script: {e}"


def save_iteration_state(
    iteration_folder,
    prompt_generator,
    stdout,
    stderr,
    planner_decision=None,
    planner_explanation=None,
):
    """
    Save the current state of the prompt generator and execution outputs to separate files.

    Args:
        iteration_folder (str): Path to the current iteration folder
        prompt_generator (PromptGenerator): Current prompt generator instance
        stdout (str): Standard output from execution
        stderr (str): Standard error from execution
        planner_decision (str, optional): Decision from log evaluation (planner agent)
        planner_explanation (str, optional): Explanation from log evaluation (planner agent)
    """
    # Create a states subfolder
    states_folder = os.path.join(iteration_folder, "states")
    os.makedirs(states_folder, exist_ok=True)

    # Save each state component to a separate file
    state_files = {
        "user_input.txt": prompt_generator.user_input or "",
        "python_code.py": prompt_generator.python_code or "",
        "bash_script.sh": prompt_generator.bash_script or "",
        "error_message.txt": prompt_generator.error_message or "",
        "tutorial_prompt.txt": prompt_generator.tutorial_prompt or "",
        "data_prompt.txt": prompt_generator.data_prompt or "",
        "task_prompt.txt": prompt_generator.task_prompt or "",
        "stdout.txt": stdout or "",
        "stderr.txt": stderr or "",
    }

    for filename, content in state_files.items():
        file_path = os.path.join(states_folder, filename)
        with open(file_path, "w") as f:
            f.write(content)
=======
>>>>>>> 99e54ebf


def run_agent(
    input_data_folder,
    output_folder=None,
    tutorial_link=None,
    config_path=None,
    max_iterations=5,
    need_user_input=False,
    initial_user_input=None,
    extract_archives_to=None,
):
<<<<<<< HEAD
=======

>>>>>>> 99e54ebf
    if not logger.hasHandlers():
        logging.basicConfig(level=logging.INFO, format="%(asctime)s %(levelname)s [%(name)s] %(message)s")

    # Get the directory of the current file
    current_file_dir = Path(__file__).parent

    if output_folder is None or not output_folder:
        working_dir = os.path.join(current_file_dir.parent.parent.parent, "runs")
        # Get current date in YYYYMMDD format
        current_date = datetime.now().strftime("%Y%m%d")
        # Generate a random UUID4
        random_uuid = uuid.uuid4()
        # Create the folder name using the pattern
        folder_name = f"mlzero-{current_date}-{random_uuid}"

        # Create the full path for the new folder
        output_folder = os.path.join(working_dir, folder_name)

    # Create output directory
    output_dir = Path(output_folder).expanduser().resolve()
    output_dir.parent.mkdir(parents=True, exist_ok=True)
    output_dir.mkdir(parents=False, exist_ok=True)
<<<<<<< HEAD
    attach_file_logger(output_dir)
=======
>>>>>>> 99e54ebf

    if extract_archives_to is not None:
        if extract_archives_to and extract_archives_to != input_data_folder:
            import shutil

            # Create the destination directory if it doesn't exist
            os.makedirs(extract_archives_to, exist_ok=True)

            # Walk through all files and directories in the source folder
            for root, dirs, files in os.walk(input_data_folder):
                # Calculate the relative path from the source folder
                rel_path = os.path.relpath(root, input_data_folder)

                # Create the corresponding directory structure in the destination
                if rel_path != ".":
                    dest_dir = os.path.join(extract_archives_to, rel_path)
                    os.makedirs(dest_dir, exist_ok=True)
                else:
                    dest_dir = extract_archives_to

                # Copy all files in the current directory
                for file in files:
                    src_file = os.path.join(root, file)
                    dest_file = os.path.join(dest_dir, file)
                    shutil.copy2(src_file, dest_file)  # copy2 preserves metadata

            input_data_folder = extract_archives_to
            logger.warning(
                f"Note: we strongly recommend using data without archived files. Extracting archived files under {input_data_folder}..."
            )
            extract_archives(input_data_folder)

    # Always load default config first
    default_config_path = current_file_dir / "configs" / "default.yaml"
    if not default_config_path.exists():
        raise FileNotFoundError(f"Default config file not found: {default_config_path}")

    config = OmegaConf.load(default_config_path)

    # If config_path is provided, merge it with the default config
    if config_path is not None:
        if not Path(config_path).exists():
            raise FileNotFoundError(f"Config file not found: {config_path}")

        user_config = OmegaConf.load(config_path)
        config = OmegaConf.merge(config, user_config)

    manager = Manager(
        input_data_folder=input_data_folder,
        output_folder=output_folder,
        config=config,
    )

    while manager.time_step + 1 < max_iterations:
        logger.info(f"Starting iteration {manager.time_step + 1}!")

        # TODO: move user_input logic to manager?
        user_input = None
        # Use initial user input at first iter
        if manager.time_step + 1 == 0:
            user_input = initial_user_input
        # Get per iter user inputs if needed
        if need_user_input:
<<<<<<< HEAD
            if iteration > 0:
                previous_path = os.path.join(output_folder, f"iteration_{iteration-1}")
                logger.brief(f"\n[bold green]Previous iteration files are in:[/bold green] {previous_path}")
            if not user_input:
                user_input = ""
=======
            if manager.time_step + 1 > 0:
                logger.info(
                    f"\nPrevious iteration files are in: {os.path.join(output_folder, f'iteration_{manager.time_step}')}"
                )
>>>>>>> 99e54ebf
            user_input += input("Enter your inputs for this iteration (press Enter to skip): ")

        manager.step(user_input=user_input)

        # Generate code
<<<<<<< HEAD
        generated_content = python_coder(prompt=coding_prompt, language="python")
        generated_python_code = generated_content["code_script"]

        # Save the python code
        python_file_path = os.path.join(iteration_folder, "generated_code.py")
        write_code_script(generated_python_code, python_file_path)

        # Write retrieved context if present
        if "retrieved_context" in generated_content:
            output_context_path = os.path.join(iteration_folder, "retrieved_context.txt")
            write_retrieved_context(generated_content["retrieved_context"], output_context_path)

        prompt_generator.update_python_code(python_code=generated_python_code)

        # Generate and save the execution prompt
        execution_prompt = prompt_generator.get_execution_prompt(python_file_path=python_file_path)
        execution_prompt_path = os.path.join(iteration_folder, "execution_prompt.txt")
        write_prompt_to_file(execution_prompt, execution_prompt_path)

        # Generate bash code
        generated_bash_script = bash_coder(prompt=execution_prompt, language="bash")["code_script"]

        # Save the bash code
        bash_file_path = os.path.join(iteration_folder, "execution_script.sh")
        write_code_script(generated_bash_script, bash_file_path)

        prompt_generator.update_bash_script(bash_script=generated_bash_script)

        # Attempt to execute the generated code
        success, stdout, stderr = execute_bash_script(
            bash_script=generated_bash_script, stream_output=stream_output, timeout=per_execution_timeout
        )

        # Initialize log evaluation variables
        planner_decision = None
        planner_error_summary = None

        # Even though execution succeeded, evaluate logs to check for issues or poor performance
        planner_decision, planner_error_summary, planner_prompt = planner(
            stdout=stdout,
            stderr=stderr,
            python_code=generated_python_code,
            task_prompt=prompt_generator.task_prompt,
            data_prompt=prompt_generator.data_prompt,
        )

        # Save planner results
        planner_decision_path = os.path.join(iteration_folder, "planner_decision.txt")
        with open(planner_decision_path, "w") as f:
            f.write(f"planner_decision: {planner_decision}\n\nplanner_error_summary: {planner_error_summary}")
        planner_prompt_path = os.path.join(iteration_folder, "planner_prompt.txt")
        with open(planner_prompt_path, "w") as f:
            f.write(f"planner_prompt: {planner_prompt}")

        if planner_decision == "FIX":
            # Add suggestions to the error message to guide next iteration
            error_message = f"stderr: {stderr}\n\n" if stderr else ""
            error_message += (
                f"Error summary from planner (the error can appear in stdout if it's catched): {planner_error_summary}"
            )
            prompt_generator.update_error_message(error_message=error_message)

            # Let the user know we're continuing despite success
            logger.brief(f"[bold red]Code generation failed in iteration[/bold red] {iteration}!")
        else:
            if planner_decision != "FINISH":
                logger.brief(f"[bold red]###INVALID Planner Output:[/bold red] {planner_decision}###")
            logger.brief(f"[bold green]Code generation successful after[/bold green] {iteration + 1} iterations")
            prompt_generator.update_error_message(error_message="")
            # Save the current state
            save_iteration_state(iteration_folder, prompt_generator, stdout, stderr)
            break
=======
        manager.update_python_code()
        manager.update_bash_script()
>>>>>>> 99e54ebf

        successful = manager.execute_code()
        if successful:
            break

<<<<<<< HEAD
        iteration += 1
        if iteration >= max_iterations:
            logger.brief(
                f"[bold yellow]Warning: Reached maximum iterations ([/bold yellow]{max_iterations}[bold yellow]) without success[/bold yellow]"
            )

    token_usage_path = os.path.join(iteration_folder, "token_usage.json")
    usage = ChatLLMFactory.get_total_token_usage(save_path=token_usage_path)
    total = usage["total"]
    logger.brief(
        f"Total tokens — input: {total['total_input_tokens']}, "
        f"output: {total['total_output_tokens']}, "
        f"sum: {total['total_tokens']}"
    )

    logger.info(f"Full token usage detail:\n{usage}")
=======
        if manager.time_step + 1 >= max_iterations:
            logger.warning(f"Warning: Reached maximum iterations ({max_iterations}) without success")

    manager.report_token_usage()
>>>>>>> 99e54ebf
<|MERGE_RESOLUTION|>--- conflicted
+++ resolved
@@ -1,23 +1,10 @@
 import logging
 import os
-<<<<<<< HEAD
-import select
-import subprocess
-import sys
-import time
-=======
->>>>>>> 99e54ebf
 import uuid
 from datetime import datetime
 from pathlib import Path
 
 from omegaconf import OmegaConf
-from rich import print
-from rich.progress import (
-    BarColumn,
-    Progress,
-    TextColumn,
-)
 
 from .managers import Manager
 from .utils import extract_archives
@@ -26,12 +13,6 @@
 
 logger = logging.getLogger(__name__)
 
-<<<<<<< HEAD
-=======
-
-MODEL_INFO_LEVEL = 19
-BRIEF_LEVEL = 25
->>>>>>> 99e54ebf
 logging.addLevelName(MODEL_INFO_LEVEL, "MODEL_INFO")
 logging.addLevelName(BRIEF_LEVEL, "BRIEF")
 
@@ -48,159 +29,6 @@
 
 logging.Logger.model_info = model_info  # type: ignore
 logging.Logger.brief = brief  # type: ignore
-<<<<<<< HEAD
-
-
-def execute_bash_script(bash_script: str, stream_output: bool = True, timeout: float = 3600 * 6):
-    """
-    Execute bash script with real-time output streaming and timeout and show a linear timeout progress bar.
-
-    Args:
-        bash_script (str): The bash script to execute.
-        stream_output (bool): Whether to stream stdout/stderr via logger.model_info.e
-        timeout (float): Maximum execution time in seconds before terminating the process.
-
-    Returns:
-        tuple: (success: bool, stdout: str, stderr: str)
-    """
-
-    try:
-        process = subprocess.Popen(
-            ["bash", "-c", bash_script],
-            stdout=subprocess.PIPE,
-            stderr=subprocess.PIPE,
-            text=True,
-            bufsize=1,
-        )
-
-        stdout_chunks, stderr_chunks = [], []
-
-        # Set up tracking of both output streams
-        streams = [process.stdout, process.stderr]
-
-        # Track start time for timeout
-        start_time = time.time()
-
-        with Progress(
-            TextColumn(f"[cyan]Execution of maximum remaining time ({int(timeout)}s)[/]"),
-            BarColumn(bar_width=None),
-            TextColumn("[progress.percentage]{task.percentage:>3.0f}%"),
-            transient=True,
-        ) as progress:
-            task = progress.add_task("", total=timeout)
-
-            while streams:
-                # Calculate remaining time
-                elapsed = time.time() - start_time
-                progress.update(task, completed=min(elapsed, timeout))
-                remaining_time = max(0, timeout - elapsed)
-
-                # Check if we've exceeded timeout
-                if remaining_time == 0:
-                    process.terminate()
-                    time.sleep(1)
-                    if process.poll() is None:
-                        process.kill()
-                    stderr_chunks.append(f"\nProcess timed out after {timeout} seconds\n")
-                    if stream_output:
-                        sys.stderr.write(f"\nProcess timed out after {timeout} seconds\n")
-                        sys.stderr.flush()
-                    break
-
-                # Wait for output on either stream with timeout
-                # select.select returns empty lists if the timeout elapses
-                readable, _, _ = select.select(streams, [], [], min(1, remaining_time))
-
-                # If nothing was read but process is still running, continue the loop
-                if not readable and process.poll() is None:
-                    continue
-
-                # If nothing was read and process exited, exit loop
-                if not readable and process.poll() is not None:
-                    break
-
-                for stream in readable:
-                    line = stream.readline()
-                    if not line:  # EOF
-                        streams.remove(stream)
-                        continue
-
-                    # Handle stdout
-                    if stream == process.stdout:
-                        stdout_chunks.append(line)
-                        if stream_output:
-                            # sys.stdout.write(line)
-                            # sys.stdout.flush()
-                            # Commented out due to excessive [nltk_data] messages.
-                            logger.model_info(line.rstrip())
-                    # Handle stderr
-                    else:
-                        stderr_chunks.append(line)
-                        if stream_output:
-                            # sys.stderr.write(line)
-                            # sys.stderr.flush()
-                            # Commented out due to excessive [nltk_data] messages.
-                            logger.model_info(line.rstrip())
-
-            progress.update(task, completed=timeout)
-
-        # Wait for process to complete (should already be done, but just in case)
-        if process.poll() is None:
-            try:
-                process.wait(timeout=1)
-            except subprocess.TimeoutExpired:
-                process.kill()
-                stderr_chunks.append("Process forcibly terminated after timeout\n")
-
-        success = process.returncode == 0
-        return success, "".join(stdout_chunks), "".join(stderr_chunks)
-
-    except Exception as e:
-        return False, "", f"Error executing bash script: {e}"
-
-
-def save_iteration_state(
-    iteration_folder,
-    prompt_generator,
-    stdout,
-    stderr,
-    planner_decision=None,
-    planner_explanation=None,
-):
-    """
-    Save the current state of the prompt generator and execution outputs to separate files.
-
-    Args:
-        iteration_folder (str): Path to the current iteration folder
-        prompt_generator (PromptGenerator): Current prompt generator instance
-        stdout (str): Standard output from execution
-        stderr (str): Standard error from execution
-        planner_decision (str, optional): Decision from log evaluation (planner agent)
-        planner_explanation (str, optional): Explanation from log evaluation (planner agent)
-    """
-    # Create a states subfolder
-    states_folder = os.path.join(iteration_folder, "states")
-    os.makedirs(states_folder, exist_ok=True)
-
-    # Save each state component to a separate file
-    state_files = {
-        "user_input.txt": prompt_generator.user_input or "",
-        "python_code.py": prompt_generator.python_code or "",
-        "bash_script.sh": prompt_generator.bash_script or "",
-        "error_message.txt": prompt_generator.error_message or "",
-        "tutorial_prompt.txt": prompt_generator.tutorial_prompt or "",
-        "data_prompt.txt": prompt_generator.data_prompt or "",
-        "task_prompt.txt": prompt_generator.task_prompt or "",
-        "stdout.txt": stdout or "",
-        "stderr.txt": stderr or "",
-    }
-
-    for filename, content in state_files.items():
-        file_path = os.path.join(states_folder, filename)
-        with open(file_path, "w") as f:
-            f.write(content)
-=======
->>>>>>> 99e54ebf
 
 
 def run_agent(
@@ -213,10 +41,7 @@
     initial_user_input=None,
     extract_archives_to=None,
 ):
-<<<<<<< HEAD
-=======
 
->>>>>>> 99e54ebf
     if not logger.hasHandlers():
         logging.basicConfig(level=logging.INFO, format="%(asctime)s %(levelname)s [%(name)s] %(message)s")
 
@@ -239,10 +64,7 @@
     output_dir = Path(output_folder).expanduser().resolve()
     output_dir.parent.mkdir(parents=True, exist_ok=True)
     output_dir.mkdir(parents=False, exist_ok=True)
-<<<<<<< HEAD
     attach_file_logger(output_dir)
-=======
->>>>>>> 99e54ebf
 
     if extract_archives_to is not None:
         if extract_archives_to and extract_archives_to != input_data_folder:
@@ -306,125 +128,21 @@
             user_input = initial_user_input
         # Get per iter user inputs if needed
         if need_user_input:
-<<<<<<< HEAD
-            if iteration > 0:
-                previous_path = os.path.join(output_folder, f"iteration_{iteration-1}")
-                logger.brief(f"\n[bold green]Previous iteration files are in:[/bold green] {previous_path}")
-            if not user_input:
-                user_input = ""
-=======
             if manager.time_step + 1 > 0:
-                logger.info(
-                    f"\nPrevious iteration files are in: {os.path.join(output_folder, f'iteration_{manager.time_step}')}"
-                )
->>>>>>> 99e54ebf
+                logger.brief(f"\n[bold green]Previous iteration files are in:[/bold green] {os.path.join(output_folder, f'iteration_{manager.time_step}')}")
             user_input += input("Enter your inputs for this iteration (press Enter to skip): ")
 
         manager.step(user_input=user_input)
 
         # Generate code
-<<<<<<< HEAD
-        generated_content = python_coder(prompt=coding_prompt, language="python")
-        generated_python_code = generated_content["code_script"]
-
-        # Save the python code
-        python_file_path = os.path.join(iteration_folder, "generated_code.py")
-        write_code_script(generated_python_code, python_file_path)
-
-        # Write retrieved context if present
-        if "retrieved_context" in generated_content:
-            output_context_path = os.path.join(iteration_folder, "retrieved_context.txt")
-            write_retrieved_context(generated_content["retrieved_context"], output_context_path)
-
-        prompt_generator.update_python_code(python_code=generated_python_code)
-
-        # Generate and save the execution prompt
-        execution_prompt = prompt_generator.get_execution_prompt(python_file_path=python_file_path)
-        execution_prompt_path = os.path.join(iteration_folder, "execution_prompt.txt")
-        write_prompt_to_file(execution_prompt, execution_prompt_path)
-
-        # Generate bash code
-        generated_bash_script = bash_coder(prompt=execution_prompt, language="bash")["code_script"]
-
-        # Save the bash code
-        bash_file_path = os.path.join(iteration_folder, "execution_script.sh")
-        write_code_script(generated_bash_script, bash_file_path)
-
-        prompt_generator.update_bash_script(bash_script=generated_bash_script)
-
-        # Attempt to execute the generated code
-        success, stdout, stderr = execute_bash_script(
-            bash_script=generated_bash_script, stream_output=stream_output, timeout=per_execution_timeout
-        )
-
-        # Initialize log evaluation variables
-        planner_decision = None
-        planner_error_summary = None
-
-        # Even though execution succeeded, evaluate logs to check for issues or poor performance
-        planner_decision, planner_error_summary, planner_prompt = planner(
-            stdout=stdout,
-            stderr=stderr,
-            python_code=generated_python_code,
-            task_prompt=prompt_generator.task_prompt,
-            data_prompt=prompt_generator.data_prompt,
-        )
-
-        # Save planner results
-        planner_decision_path = os.path.join(iteration_folder, "planner_decision.txt")
-        with open(planner_decision_path, "w") as f:
-            f.write(f"planner_decision: {planner_decision}\n\nplanner_error_summary: {planner_error_summary}")
-        planner_prompt_path = os.path.join(iteration_folder, "planner_prompt.txt")
-        with open(planner_prompt_path, "w") as f:
-            f.write(f"planner_prompt: {planner_prompt}")
-
-        if planner_decision == "FIX":
-            # Add suggestions to the error message to guide next iteration
-            error_message = f"stderr: {stderr}\n\n" if stderr else ""
-            error_message += (
-                f"Error summary from planner (the error can appear in stdout if it's catched): {planner_error_summary}"
-            )
-            prompt_generator.update_error_message(error_message=error_message)
-
-            # Let the user know we're continuing despite success
-            logger.brief(f"[bold red]Code generation failed in iteration[/bold red] {iteration}!")
-        else:
-            if planner_decision != "FINISH":
-                logger.brief(f"[bold red]###INVALID Planner Output:[/bold red] {planner_decision}###")
-            logger.brief(f"[bold green]Code generation successful after[/bold green] {iteration + 1} iterations")
-            prompt_generator.update_error_message(error_message="")
-            # Save the current state
-            save_iteration_state(iteration_folder, prompt_generator, stdout, stderr)
-            break
-=======
         manager.update_python_code()
         manager.update_bash_script()
->>>>>>> 99e54ebf
 
         successful = manager.execute_code()
         if successful:
             break
 
-<<<<<<< HEAD
-        iteration += 1
-        if iteration >= max_iterations:
-            logger.brief(
-                f"[bold yellow]Warning: Reached maximum iterations ([/bold yellow]{max_iterations}[bold yellow]) without success[/bold yellow]"
-            )
+        if manager.time_step + 1 >= max_iterations:
+            logger.warning(f"[bold red]Warning: Reached maximum iterations ({max_iterations}) without success[/bold red]")
 
-    token_usage_path = os.path.join(iteration_folder, "token_usage.json")
-    usage = ChatLLMFactory.get_total_token_usage(save_path=token_usage_path)
-    total = usage["total"]
-    logger.brief(
-        f"Total tokens — input: {total['total_input_tokens']}, "
-        f"output: {total['total_output_tokens']}, "
-        f"sum: {total['total_tokens']}"
-    )
-
-    logger.info(f"Full token usage detail:\n{usage}")
-=======
-        if manager.time_step + 1 >= max_iterations:
-            logger.warning(f"Warning: Reached maximum iterations ({max_iterations}) without success")
-
-    manager.report_token_usage()
->>>>>>> 99e54ebf
+    manager.report_token_usage()