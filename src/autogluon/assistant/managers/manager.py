import logging
import os
import uuid
from pathlib import Path
from typing import List

from ..agents import (
    CoderAgent,
    DataPerceptionAgent,
    DescriptionFileRetrieverAgent,
    ErrorAnalyzerAgent,
    ExecuterAgent,
    RetrieverAgent,
    TaskDescriptorAgent,
    ToolSelectorAgent,
)
from ..llm import ChatLLMFactory
from ..tools_registry import registry

# Basic configuration
logging.basicConfig(level=logging.INFO)

# Create a logger
logger = logging.getLogger(__name__)


class Manager:
    def __init__(
        self,
        input_data_folder: str,
        output_folder: str,
        config: str,
    ):
        """Initialize Manager with required paths and config from YAML file.

        Args:
            input_data_folder: Path to input data directory
            output_folder: Path to output directory
            config_path: Path to YAML configuration file
        """
        self.time_step = -1

        # Store required paths
        self.input_data_folder = input_data_folder
        self.output_folder = output_folder

        # Validate paths
        for path, name in [(input_data_folder, "input_data_folder")]:
            if not Path(path).exists():
                raise FileNotFoundError(f"{name} not found: {path}")

        # Create output folder if it doesn't exist
        Path(output_folder).mkdir(parents=True, exist_ok=True)

        self.config = config
        self.coder_multi_turn = config.coder.multi_turn

        self.dp_agent = DataPerceptionAgent(
            config=self.config,
            manager=self,
            input_data_folder=self.input_data_folder,
            reader_llm_config=self.config.reader,
            reader_prompt_template=None,  # TODO: add it to argument
        )

        self.dfr_agent = DescriptionFileRetrieverAgent(
            config=self.config,
            manager=self,
            llm_config=self.config.description_file_retriever,
            prompt_template=None,  # TODO: add it to argument
        )

        self.td_agent = TaskDescriptorAgent(
            config=self.config,
            manager=self,
            llm_config=self.config.task_descriptor,
            prompt_template=None,  # TODO: add it to argument
        )

        self.ts_agent = ToolSelectorAgent(
            config=self.config,
            manager=self,
            llm_config=self.config.tool_selector,
            prompt_template=None,  # TODO: add it to argument
        )

        # Initialize prompts
        self.generate_initial_prompts()

        self.user_inputs: List[str] = []
        self.error_messages: List[str] = []
        self.error_prompts: List[str] = []
        self.python_codes: List[str] = []
        self.python_file_paths: List[str] = []
        self.bash_scripts: List[str] = []
        self.tutorial_prompts: List[str] = []

        self.error_analyzer = ErrorAnalyzerAgent(
            config=self.config,
            manager=self,
            llm_config=self.config.error_analyzer,
            prompt_template=None,  # TODO: Add prompt_template to argument
        )

        self.retriever = RetrieverAgent(
            config=self.config,
            manager=self,
            llm_config=self.config.retriever,
            prompt_template=None,  # TODO: Add prompt_template to argument
        )

        self.python_coder = CoderAgent(
            config=self.config,
            manager=self,
            language="python",
            coding_mode="coder",
            llm_config=self.config.coder,
            prompt_template=None,
        )  # TODO: Add prompt_template to argument
        self.bash_coder = CoderAgent(
            config=self.config,
            manager=self,
            language="bash",
            coding_mode="coder",
            llm_config=self.config.coder,
            prompt_template=None,
        )  # TODO: Add prompt_template to argument

        self.executer = ExecuterAgent(
            config=self.config,
            manager=self,
            language="bash",
            stream_output=self.config.stream_output,
            timeout=self.config.per_execution_timeout,
            executer_llm_config=self.config.executer,
            executer_prompt_template=None,
        )  # TODO: Add prompt_template to argument

    def generate_initial_prompts(self):
        self.data_prompt = self.dp_agent()

        self.description_files = self.dfr_agent()

        self.task_description = self.td_agent()

        self.selected_tool = self.ts_agent()

        # Get tool-specific template and requirements if they exist
        tool_info = registry.get_tool(self.selected_tool)
        if not tool_info:
            raise ValueError(f"Tool {self.selected_tool} not found in registry")
        # Get tool-specific prompt
        self.tool_prompt = tool_info.get("prompt_template", "")
        if isinstance(self.tool_prompt, list):
            self.tool_prompt = "\n".join(self.tool_prompt)

    @property
    def user_input(self) -> str:
        assert self.time_step >= 0, "No user input because the prompt generator is not stepped yet."
        assert len(self.user_inputs) == self.time_step + 1, "user input is not updated yet"
        return self.user_inputs[self.time_step]

    @property
    def python_code(self) -> str:
        assert self.time_step >= 0, "No python code because the prompt generator is not stepped yet."
        assert len(self.python_codes) == self.time_step + 1, "python code is not updated yet"
        return self.python_codes[self.time_step]

    @property
    def python_file_path(self) -> str:
        assert self.time_step >= 0, "No python file path because the prompt generator is not stepped yet."
        assert len(self.python_file_paths) == self.time_step + 1, "python file path is not updated yet"
        return self.python_file_paths[self.time_step]

    @property
    def previous_python_code(self) -> str:
        if self.time_step >= 1:
            return self.python_codes[self.time_step - 1]
        else:
            return ""

    @property
    def bash_script(self) -> str:
        assert self.time_step >= 0, "No bash script because the prompt generator is not stepped yet."
        assert len(self.bash_scripts) == self.time_step + 1, "bash script is not updated yet"
        return self.bash_scripts[self.time_step]

    @property
    def previous_bash_script(self) -> str:
        if self.time_step >= 1:
            return self.bash_scripts[self.time_step - 1]
        else:
            return ""

    @property
    def error_message(self) -> str:
        assert self.time_step >= 0, "No error message because the prompt generator is not stepped yet."
        assert len(self.error_messages) == self.time_step + 1, "error message is not updated yet"
        return self.error_messages[self.time_step]

    @property
    def previous_error_message(self) -> str:
        if self.time_step >= 1:
            return self.error_messages[self.time_step - 1]
        else:
            return ""

    @property
    def error_prompt(self) -> str:
        assert self.time_step >= 0, "No error prompt because the prompt generator is not stepped yet."
        assert len(self.error_prompts) == self.time_step + 1, "error prompt is not updated yet"
        return self.error_prompts[self.time_step]

    @property
    def previous_error_prompt(self) -> str:
        if self.time_step >= 1:
            return self.error_prompts[self.time_step - 1]
        else:
            return ""

    @property
    def all_previous_error_prompts(self) -> str:
        if self.time_step >= 1:
            return "\n".join(self.error_prompts[: self.time_step])
        else:
            return ""

    @property
    def tutorial_prompt(self) -> str:
        assert self.time_step >= 0, "No tutorial prompt because the prompt generator is not stepped yet."
        assert len(self.tutorial_prompts) == self.time_step + 1, "tutorial prompt is not updated yet"
        return self.tutorial_prompts[self.time_step]

    @property
    def previous_tutorial_prompt(self) -> str:
        if self.time_step >= 1:
            return self.tutorial_prompts[self.time_step - 1]
        else:
            return ""

    @property
    def iteration_folder(self) -> str:
        if self.time_step >= 0:
            iter_folder = os.path.join(self.output_folder, f"generation_iter_{self.time_step}")
        else:
            iter_folder = os.path.join(self.output_folder, "initialization")
        os.makedirs(iter_folder, exist_ok=True)
        return iter_folder

    def step(self, user_input=None):
        """Step the prompt generator forward.

        Args:
            user_inputs: Optional user inputs to generate user prompt
            error_message: Optional error message to generate error prompt
        """
        self.time_step += 1

        assert len(self.user_inputs) == self.time_step
        self.user_inputs.append(user_input)

        if self.time_step > 0:
            previous_error_prompt = self.error_analyzer()

            assert len(self.error_prompts) == self.time_step - 1
            self.error_prompts.append(previous_error_prompt)

        tutorial_prompt = self.retriever()

        assert len(self.tutorial_prompts) == self.time_step
        self.tutorial_prompts.append(tutorial_prompt)

    def write_code_script(self, script, output_code_file):
        with open(output_code_file, "w") as file:
            file.write(script)

    def update_python_code(self):
        """Update the current Python code."""
        assert len(self.python_codes) == self.time_step
        assert len(self.python_file_paths) == self.time_step

        python_code = self.python_coder()

        python_file_path = os.path.join(self.iteration_folder, "generated_code.py")

        self.write_code_script(python_code, python_file_path)

        self.python_codes.append(python_code)
        self.python_file_paths.append(python_file_path)

    def update_bash_script(self):
        """Update the current bash script."""
        assert len(self.bash_scripts) == self.time_step

        bash_script = self.bash_coder()

        bash_file_path = os.path.join(self.iteration_folder, "execution_script.sh")

        self.write_code_script(bash_script, bash_file_path)

        self.bash_scripts.append(bash_script)

    def execute_code(self):
        planner_decision, planner_error_summary, planner_prompt, stderr, stdout = self.executer(
            code_to_execute=self.bash_script,
            code_to_analyze=self.python_code,
            task_description=self.task_description,
            data_prompt=self.data_prompt,
        )

        self.save_and_log_states(stderr, "stderr", per_iteration=True, add_uuid=False)
        self.save_and_log_states(stdout, "stdout", per_iteration=True, add_uuid=False)

        if planner_decision == "FIX":
            logger.brief(f"[bold red]Code generation failed in iteration[/bold red] {self.time_step}!")
            # Add suggestions to the error message to guide next iteration
            error_message = f"stderr: {stderr}\n\n" if stderr else ""
            error_message += (
                f"Error summary from planner (the error can appear in stdout if it's catched): {planner_error_summary}"
            )
            self.update_error_message(error_message=error_message)
            return False
        elif planner_decision == "FINISH":
            logger.brief(
                f"[bold green]Code generation successful after[/bold green] {self.time_step + 1} [bold green]iterations[/bold green]"
            )
            self.update_error_message(error_message="")
            return True
        else:
            logger.warning(f"###INVALID Planner Output: {planner_decision}###")
            self.update_error_message(error_message="")
            return False

    def update_error_message(self, error_message: str):
        """Update the current error message."""
        assert len(self.error_messages) == self.time_step
        self.error_messages.append(error_message)

    def save_and_log_states(self, content, save_name, per_iteration=False, add_uuid=False):
        if add_uuid:
            # Split filename and extension
            name, ext = os.path.splitext(save_name)
            # Generate 4-digit UUID (using first 4 characters of hex)
            uuid_suffix = str(uuid.uuid4()).replace("-", "")[:4]
            save_name = f"{name}_{uuid_suffix}{ext}"

        if per_iteration:
            states_dir = os.path.join(self.iteration_folder, "states")
        else:
            states_dir = os.path.join(self.output_folder, "states")
        os.makedirs(states_dir, exist_ok=True)
        output_file = os.path.join(states_dir, save_name)

        logger.info(f"Saving {output_file}...")
        with open(output_file, "w") as file:
            if content is not None:
                if isinstance(content, list):
                    # Join list elements with newlines
                    file.write("\n".join(str(item) for item in content))
                else:
                    # Handle as string (original behavior)
                    file.write(content)
            else:
                file.write("<None>")

    def log_agent_start(self, message: str):
<<<<<<< HEAD
        logger.brief(message)
=======
        logger.info(message)
>>>>>>> d2660273

    def log_agent_end(self, message: str):
        logger.brief(message)

    def report_token_usage(self):
        token_usage_path = os.path.join(self.output_folder, "token_usage.json")
        usage = ChatLLMFactory.get_total_token_usage(save_path=token_usage_path)
        total = usage["total"]
        logger.brief(
            f"Total tokens — input: {total['total_input_tokens']}, "
            f"output: {total['total_output_tokens']}, "
            f"sum: {total['total_tokens']}"
        )

        logger.info(f"Full token usage detail:\n{usage}")<|MERGE_RESOLUTION|>--- conflicted
+++ resolved
@@ -364,11 +364,7 @@
                 file.write("<None>")
 
     def log_agent_start(self, message: str):
-<<<<<<< HEAD
         logger.brief(message)
-=======
-        logger.info(message)
->>>>>>> d2660273
 
     def log_agent_end(self, message: str):
         logger.brief(message)
